"""
Variables and utility functions for ReFrame tests
"""

import re
from typing import Iterator

import reframe as rfm
import reframe.core.runtime as rt
from reframe.utility import OrderedSet

GPU_DEV_NAME = 'gpu'

<<<<<<< HEAD
SCALES = {
        # required keys:
        #   - num_nodes
        #   - either node_part or (cpus_per_node and gpus_per_node)
        '1_core': {'num_nodes': 1, 'cpus_per_node': 1, 'gpus_per_node': 1},
        '2_cores': {'num_nodes': 1, 'cpus_per_node': 2, 'gpus_per_node': 1},
        '4_cores': {'num_nodes': 1, 'cpus_per_node': 4, 'gpus_per_node': 1},
        '1_8_node': {'num_nodes': 1, 'node_part': 8},  # 1/8 node
        '1_4_node': {'num_nodes': 1, 'node_part': 4},  # 1/4 node
        '1_2_node': {'num_nodes': 1, 'node_part': 2},  # 1/2 node
        '1_node': {'num_nodes': 1, 'node_part': 1},
        '2_nodes': {'num_nodes': 2, 'node_part': 1},
        '4_nodes': {'num_nodes': 4, 'node_part': 1},
        '8_nodes': {'num_nodes': 8, 'node_part': 1},
        '16_nodes': {'num_nodes': 16, 'node_part': 1},
}


def _get_gpu_list(test: rfm.RegressionTest) -> list:
=======
SCALES = [
    # (scale_tag, nodes)
    ('1_node', 1),
    ('2_nodes', 2),
    ('4_nodes', 4),
    ('8_nodes', 8),
    ('16_nodes', 16),
]


def _get_gpu_list(test: rfm.RegressionTest):
>>>>>>> 49e1a5cb
    return [dev.num_devices for dev in test.current_partition.devices if dev.device_type == GPU_DEV_NAME]


def get_num_gpus_per_node(test: rfm.RegressionTest) -> int:
    '''
    Returns the number of GPUs per node for the current partition,
    taken from 'num_devices' of device GPU_DEV_NAME in the 'devices' attribute of the current partition
    '''
    gpu_list = _get_gpu_list(test)
    # If multiple devices are called 'GPU' in the current partition,
    # we don't know for which to return the device count...
    if len(gpu_list) != 1:
        raise ValueError(f"Multiple different devices exist with the name "
                         f"'{GPU_DEV_NAME}' for partition '{test.current_partition.name}'. "
                         f"Cannot determine number of GPUs available for the test. "
                         f"Please check the definition of partition '{test.current_partition.name}' "
                         f"in your ReFrame config file.")

    return gpu_list[0]


def is_gpu_present(test: rfm.RegressionTest) -> bool:
    '''Checks if GPUs are present in the current partition'''
    return len(_get_gpu_list(test)) >= 1


def is_cuda_required_module(module_name: str) -> bool:
    '''Checks if CUDA seems to be required by given module'''
    requires_cuda = False
    if re.search("(?i)cuda", module_name):
        requires_cuda = True
    return requires_cuda


<<<<<<< HEAD
def my_find_modules(substr: str) -> Iterator[str]:
=======
def find_modules(substr: str) -> str:
>>>>>>> 49e1a5cb
    """Return all modules in the current system that contain ``substr`` in their name."""
    if not isinstance(substr, str):
        raise TypeError("'substr' argument must be a string")

    ms = rt.runtime().modules_system
    modules = OrderedSet(ms.available_modules(substr))
    for m in modules:
        yield m<|MERGE_RESOLUTION|>--- conflicted
+++ resolved
@@ -11,11 +11,10 @@
 
 GPU_DEV_NAME = 'gpu'
 
-<<<<<<< HEAD
 SCALES = {
         # required keys:
-        #   - num_nodes
-        #   - either node_part or (cpus_per_node and gpus_per_node)
+        # - num_nodes
+        # - either node_part or (cpus_per_node and gpus_per_node)
         '1_core': {'num_nodes': 1, 'cpus_per_node': 1, 'gpus_per_node': 1},
         '2_cores': {'num_nodes': 1, 'cpus_per_node': 2, 'gpus_per_node': 1},
         '4_cores': {'num_nodes': 1, 'cpus_per_node': 4, 'gpus_per_node': 1},
@@ -31,19 +30,6 @@
 
 
 def _get_gpu_list(test: rfm.RegressionTest) -> list:
-=======
-SCALES = [
-    # (scale_tag, nodes)
-    ('1_node', 1),
-    ('2_nodes', 2),
-    ('4_nodes', 4),
-    ('8_nodes', 8),
-    ('16_nodes', 16),
-]
-
-
-def _get_gpu_list(test: rfm.RegressionTest):
->>>>>>> 49e1a5cb
     return [dev.num_devices for dev in test.current_partition.devices if dev.device_type == GPU_DEV_NAME]
 
 
@@ -78,11 +64,7 @@
     return requires_cuda
 
 
-<<<<<<< HEAD
-def my_find_modules(substr: str) -> Iterator[str]:
-=======
-def find_modules(substr: str) -> str:
->>>>>>> 49e1a5cb
+def find_modules(substr: str) -> Iterator[str]:
     """Return all modules in the current system that contain ``substr`` in their name."""
     if not isinstance(substr, str):
         raise TypeError("'substr' argument must be a string")
