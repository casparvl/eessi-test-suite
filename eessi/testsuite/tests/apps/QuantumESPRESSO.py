--- conflicted
+++ resolved
@@ -41,15 +41,9 @@
 class EESSI_QuantumESPRESSO_PW(QEspressoPWCheck, EESSI_Mixin):
     time_limit = '30m'
     module_name = parameter(find_modules('QuantumESPRESSO'))
-<<<<<<< HEAD
-    # For now, QE is being build for CPU targets only
-    # compute_device = parameter([DEVICE_TYPES[CPU], DEVICE_TYPES[GPU]])
-    compute_device = parameter([DEVICE_TYPES[CPU], ])
-    readonly_files = ['']
-=======
     # For now, QE is built for CPU targets only
     device_type = parameter([DEVICE_TYPES[CPU]])
->>>>>>> 695b7b2c
+    readonly_files = ['']
 
     def required_mem_per_node(self):
         return (self.num_tasks_per_node * 0.9 + 4) * 1024
