--- conflicted
+++ resolved
@@ -272,8 +272,9 @@
     test.has_custom_executable_opts = False
     if len(test.executable_opts) > num_default:
         test.has_custom_executable_opts = True
-
-<<<<<<< HEAD
+    log(f'has_custom_executable_opts set to {test.has_custom_executable_opts}')
+
+
 def set_compact_process_binding(test: rfm.RegressionTest):
     """
     This hook sets a binding policy for process binding.
@@ -315,7 +316,4 @@
     test.env_vars['OMP_PLACES'] = 'cores'
     test.env_vars['OMP_PROC_BIND'] = 'close'
     # See https://www.intel.com/content/www/us/en/docs/cpp-compiler/developer-guide-reference/2021-8/thread-affinity-interface.html
-    test.env_vars['KMP_AFFINITY'] = 'granularity=fine,compact,1,0'
-=======
-    log(f'has_custom_executable_opts set to {test.has_custom_executable_opts}')
->>>>>>> f17e95b5
+    test.env_vars['KMP_AFFINITY'] = 'granularity=fine,compact,1,0'