--- conflicted
+++ resolved
@@ -109,12 +109,8 @@
     # neither num_tasks_per_node nor num_cpus_per_task are set
     if not test.num_tasks_per_node and not test.num_cpus_per_task:
         test.num_tasks_per_node = num_per
-<<<<<<< HEAD
-        test.num_cpus_per_task = int(test.default_num_cpus_per_node /
-                                     test.num_tasks_per_node)
-=======
         test.num_cpus_per_task = int(test.default_num_cpus_per_node / test.num_tasks_per_node)
->>>>>>> 6e638a31
+
 
     # num_tasks_per_node is not set, but num_cpus_per_task is
     elif not test.num_tasks_per_node:
