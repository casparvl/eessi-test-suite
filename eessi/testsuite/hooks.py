--- conflicted
+++ resolved
@@ -6,40 +6,33 @@
 
 import reframe as rfm
 
-<<<<<<< HEAD
-from eessi.testsuite.constants import DEVICES, FEATURES, SCALES
+from eessi.testsuite.constants import *
 from eessi.testsuite.utils import get_max_avail_gpus_per_node, is_cuda_required_module, log, check_proc_attribute_defined
-=======
-from eessi.testsuite.constants import *
-from eessi.testsuite.utils import get_max_avail_gpus_per_node, is_cuda_required_module, log
->>>>>>> aaeade31
-
-def assign_one_task_per_compute_unit(test: rfm.RegressionTest, compute_unit: str, use_hyperthreading: bool = False):
-    """
-<<<<<<< HEAD
-    Assign one task per compute unit (DEVICES['CPU'], DEVICES['CPU_SOCKET'] or DEVICES['GPU']).
-=======
-    Assign one task per compute unit (DEVICE_TYPES[CPU] or DEVICE_TYPES[GPU]).
->>>>>>> aaeade31
+
+def assign_one_task_per_compute_unit(test: rfm.RegressionTest, compute_unit: str):
+    """
+    Assign one task per compute unit (COMPUTE_UNIT[CPU], COMPUTE_UNIT[CPU_SOCKET] or COMPUTE_UNIT[GPU]).
     Automatically sets num_tasks, num_tasks_per_node, num_cpus_per_task, and num_gpus_per_node,
     based on the current scale and the current partition’s num_cpus, max_avail_gpus_per_node and num_nodes.
     For GPU tests, one task per GPU is set, and num_cpus_per_task is based on the ratio of CPU-cores/GPUs.
     For CPU tests, one task per CPU is set, and num_cpus_per_task is set to 1.
     Total task count is determined based on the number of nodes to be used in the test.
-    If use_hyperthreading is True, each hyperthread is considered a valid place to run one thread.
     Behaviour of this function is (usually) sensible for MPI tests.
 
     Arguments:
     - test: the ReFrame test to which this hook should apply
-    - compute_unit: a device as listed in eessi.testsuite.constants.DEVICES
-    - use_hyperthreading: whether hyperthreading should be considered when computing task counts
+    - compute_unit: a device as listed in eessi.testsuite.constants.COMPUTE_UNIT
 
     Examples:
     On a single node with 2 sockets, 64 cores and 128 hyperthreads:
-    - assign_one_task_per_compute_unit(test, DEVICES['CPU'], false) will launch 64 tasks with 1 thread
-    - assign_one_task_per_compute_unit(test, DEVICES['CPU'], true) will launch 128 tasks with 1 thread
-    - assign_one_task_per_compute_unit(test, DEVICES['CPU_SOCKET'], false) will launch 2 tasks with 32 threads per task
-    - assign_one_task_per_compute_unit(test, DEVICES['CPU_SOCKET'], true) will launch 2 tasks with 64 threads per task
+    - assign_one_task_per_compute_unit(test, COMPUTE_UNIT[CPU]) will launch 64 tasks with 1 thread
+    - assign_one_task_per_compute_unit(test, COMPUTE_UNIT[CPU_SOCKET]) will launch 2 tasks with 32 threads per task
+
+    Future work: 
+    Currently, on a single node with 2 sockets, 64 cores and 128 hyperthreads, this
+    - assign_one_task_per_compute_unit(test, COMPUTE_UNIT[CPU], true) will launch 128 tasks with 1 thread
+    - assign_one_task_per_compute_unit(test, COMPUTE_UNIT[CPU_SOCKET], true) will launch 2 tasks with 64 threads per task
+    In the future, we'd like to add an arugment that disables spawning tasks for hyperthreads.
     """
     check_proc_attribute_defined(test, 'num_cpus')
     test.max_avail_cpus_per_node = test.current_partition.processor.num_cpus
@@ -72,16 +65,16 @@
 
     log(f'default_num_cpus_per_node set to {test.default_num_cpus_per_node}')
 
-    if compute_unit == DEVICE_TYPES[GPU]:
+    if compute_unit == COMPUTE_UNIT[GPU]:
         _assign_one_task_per_gpu(test)
-    elif compute_unit == DEVICE_TYPES[CPU]:
+    elif compute_unit == COMPUTE_UNIT[CPU]:
         _assign_one_task_per_cpu(test)
-    elif compute_unit == DEVICES['CPU_SOCKET']:
+    elif compute_unit == COMPUTE_UNIT[CPU_SOCKET]:
         _assign_one_task_per_cpu_socket(test)
     else:
         raise ValueError(f'compute unit {compute_unit} is currently not supported')
 
-def _assign_one_task_per_cpu_socket(test: rfm.RegressionTest, use_hyperthreading: bool = False):
+def _assign_one_task_per_cpu_socket(test: rfm.RegressionTest):
     """
     Determines the number of tasks per node by dividing the default_num_cpus_per_node by
     the number of cpus available per socket, and rounding up. The result is that for full-node jobs the default 
